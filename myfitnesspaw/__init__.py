import sys
from pathlib import Path

import prefect
from prefect.run_configs import LocalRun

from . import backup_flow, etl_flow, report_flow, schedules, sql  # noqa


def setup_database(root_dir):
    database_dir = root_dir.joinpath("database")
    database_dir.mkdir(parents=True, exist_ok=True)
    database_file = prefect.config.myfitnesspaw.mfp_db_file
    database_path = database_dir.joinpath(database_file)
    return database_path


def get_local_run_config() -> LocalRun:
    """Return a LocalRun configuration to attach to a flow."""
    return LocalRun(
        working_dir=ROOT_DIR,
        env={
            "PREFECT__USER_CONFIG_PATH": MFP_CONFIG_PATH,
            "PYTHONPATH": PYTHONPATH,
        },
    )


root_dir = Path().absolute()
python_ver = f"{sys.version_info.major}.{sys.version_info.minor}"

sitepackages_dir = root_dir.joinpath(
    ".venv", "lib", f"python{python_ver}", "site-packages"
)

db_path = setup_database(root_dir)

<<<<<<< HEAD
myfitnesspaw.ROOT_DIR = str(root_dir)
myfitnesspaw.DB_PATH = str(db_path)
myfitnesspaw.PYTHONPATH = str(sitepackages_dir)
myfitnesspaw.MFP_CONFIG_PATH = str(root_dir.joinpath("mfp_config.toml"))
myfitnesspaw.TEMPLATES_DIR = str(root_dir.joinpath("templates"))


def print_paths():
    print(f"myfitnesspaw.ROOT_DIR:        {myfitnesspaw.ROOT_DIR}")
    print(f"myfitnesspaw.DB_PATH:         {myfitnesspaw.DB_PATH}")
    print(f"myfitnesspaw.PYTHONPATH:      {myfitnesspaw.PYTHONPATH}")
    print(f"myfitnesspaw.MFP_CONFIG_PATH: {myfitnesspaw.MFP_CONFIG_PATH}")
    print(f"myfitnesspaw.TEMPLATES_DIR:   {myfitnesspaw.TEMPLATES_DIR}")
=======
ROOT_DIR = str(root_dir)
DB_PATH = str(db_path)
PYTHONPATH = str(sitepackages_dir)
MFP_CONFIG_PATH = str(root_dir.joinpath("mfp_config.toml"))
TEMPLATES_DIR = str(root_dir.joinpath("templates"))
>>>>>>> f02dcc19
<|MERGE_RESOLUTION|>--- conflicted
+++ resolved
@@ -35,24 +35,17 @@
 
 db_path = setup_database(root_dir)
 
-<<<<<<< HEAD
-myfitnesspaw.ROOT_DIR = str(root_dir)
-myfitnesspaw.DB_PATH = str(db_path)
-myfitnesspaw.PYTHONPATH = str(sitepackages_dir)
-myfitnesspaw.MFP_CONFIG_PATH = str(root_dir.joinpath("mfp_config.toml"))
-myfitnesspaw.TEMPLATES_DIR = str(root_dir.joinpath("templates"))
+
+def print_paths():
+    print(f"myfitnesspaw.ROOT_DIR:        {ROOT_DIR}")
+    print(f"myfitnesspaw.DB_PATH:         {DB_PATH}")
+    print(f"myfitnesspaw.PYTHONPATH:      {PYTHONPATH}")
+    print(f"myfitnesspaw.MFP_CONFIG_PATH: {MFP_CONFIG_PATH}")
+    print(f"myfitnesspaw.TEMPLATES_DIR:   {TEMPLATES_DIR}")
 
 
-def print_paths():
-    print(f"myfitnesspaw.ROOT_DIR:        {myfitnesspaw.ROOT_DIR}")
-    print(f"myfitnesspaw.DB_PATH:         {myfitnesspaw.DB_PATH}")
-    print(f"myfitnesspaw.PYTHONPATH:      {myfitnesspaw.PYTHONPATH}")
-    print(f"myfitnesspaw.MFP_CONFIG_PATH: {myfitnesspaw.MFP_CONFIG_PATH}")
-    print(f"myfitnesspaw.TEMPLATES_DIR:   {myfitnesspaw.TEMPLATES_DIR}")
-=======
 ROOT_DIR = str(root_dir)
 DB_PATH = str(db_path)
 PYTHONPATH = str(sitepackages_dir)
 MFP_CONFIG_PATH = str(root_dir.joinpath("mfp_config.toml"))
-TEMPLATES_DIR = str(root_dir.joinpath("templates"))
->>>>>>> f02dcc19
+TEMPLATES_DIR = str(root_dir.joinpath("templates"))